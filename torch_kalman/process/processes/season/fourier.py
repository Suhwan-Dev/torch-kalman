from typing import Tuple, Optional, Union, Sequence, Dict, List, Callable

from torch import Tensor
from torch.nn import ParameterDict, Module

from torch_kalman.process import Process

import numpy as np

from torch_kalman.process.utils.bounded import Bounded

from torch_kalman.process.utils.fourier import fourier_tensor
from torch_kalman.internals.utils import split_flat
from torch_kalman.utils.datetime import DateTimeHelper


class _FourierSeason(Process):
    def __init__(self,
                 id: str,
                 seasonal_period: Union[int, float],
                 K: Union[int, float],
                 decay: Union[bool, Tuple[float, float]] = False,
<<<<<<< HEAD
                 dt_unit: Optional[str] = None,
                 initial_state: Optional[torch.nn.Module] = None):
=======
                 dt_unit: Optional[str] = None):
>>>>>>> f9656f8e

        # season structure:
        self.seasonal_period = seasonal_period
        if isinstance(K, float):
            assert K.is_integer()
        self.K = int(K)

        self.decay = None
        if decay:
            assert decay[0] > 0. and decay[1] <= 1.0
            self.decay = Bounded(*decay)

        state_elements, list_of_trans_kwargs = self._setup(decay=decay)

        super().__init__(id=id, state_elements=state_elements, initial_state=initial_state)

        self._dt_helper = DateTimeHelper(dt_unit=dt_unit)

        for trans_kwargs in list_of_trans_kwargs:
            self._set_transition(**trans_kwargs)

    def _setup(self, decay: bool) -> Tuple[List[str], List[Dict]]:
        state_elements = []
        transitions = []
        for r in range(self.K):
            for c in range(2):
                element_name = f"{r},{c}"
                state_elements.append(element_name)
                trans_kwargs = {
                    'from_element': element_name,
                    'to_element': element_name,
                    'value': self.decay.get_value if decay else 1.0
                }
                transitions.append(trans_kwargs)

        return state_elements, transitions

    def param_dict(self) -> ParameterDict:
        p = super().param_dict()
        if self.decay is not None:
            p['decay'] = self.decay.parameter
        return p

    @property
    def dynamic_state_elements(self) -> Sequence[str]:
        raise NotImplementedError

    def add_measure(self, measure: str) -> '_FourierSeason':
        raise NotImplementedError


class FourierSeason(_FourierSeason):
    """
    Process representing seasons using a fourier-series.
    """

    def __init__(self,
                 id: str,
                 seasonal_period: Union[int, float],
                 K: Union[int, float],
                 fixed: bool = False,
                 decay: Union[bool, Tuple[float, float]] = False,
<<<<<<< HEAD
                 dt_unit: Optional[str] = None,
                 initial_state: Optional[Module] = None):
=======
                 dt_unit: Optional[str] = None):
>>>>>>> f9656f8e
        """
        :param id: Unique name for this instance.
        :param seasonal_period: The seasonal period (e.g. 24 for daily season in hourly data, 365.25 for yearly season
        in daily data)
        :param K: The "K" parameter of the fourier series, see `fourier_tensor`.
        :param decay: Optional (float,float) boundaries for decay (between 0 and 1). Analogous to dampening a trend --
        the state will revert to zero as we get further from the last observation. This can be useful if two processes
        are capturing the same seasonal pattern: one can be more flexible, but with decay have a tendency to revert to
        zero, while the other is less variable but extrapolates into the future.
        :param dt_unit: Currently supports {'Y', 'D', 'h', 'm', 's'}. 'W' is experimentally supported.
        :param initial_state: Optional, a callable (typically a torch.nn.Module). When the KalmanFilter is called,
        keyword-arguments can be passed to initial_state in the format `{this_process}_initial_state__{kwarg}`.
        """
        self.fixed = fixed
        super().__init__(
<<<<<<< HEAD
            id=id, seasonal_period=seasonal_period, K=K, decay=decay, dt_unit=dt_unit, initial_state=initial_state
=======
            id=id, seasonal_period=seasonal_period, K=K, decay=decay, dt_unit=dt_unit
>>>>>>> f9656f8e
        )

    def for_batch(self,
                  num_groups: int,
                  num_timesteps: int,
                  start_datetimes: Optional[np.ndarray] = None):

        for_batch = super().for_batch(num_groups=num_groups, num_timesteps=num_timesteps)

        # determine the delta (integer time accounting for different groups having different start datetimes)
        if start_datetimes is None:
            if self._dt_helper.dt_unit:
                raise TypeError("Missing argument `start_datetimes`.")
            start_datetimes = np.zeros(num_groups)
        delta = self._dt_helper.make_delta_grid(start_datetimes, num_timesteps)

        # determine season:
        season = delta % self.seasonal_period

        # generate the fourier tensor:
        fourier_tens = fourier_tensor(time=Tensor(season), seasonal_period=self.seasonal_period, K=self.K)

        for measure in self.measures:
            for state_element in self.state_elements:
                r, c = (int(x) for x in state_element.split(sep=","))
                for_batch._adjust_measure(
                    measure=measure,
                    state_element=state_element,
                    adjustment=split_flat(fourier_tens[:, :, r, c], dim=1)
                )

        return for_batch

    @property
    def dynamic_state_elements(self) -> Sequence[str]:
        return [] if self.fixed else self.state_elements

    def add_measure(self, measure: str) -> 'FourierSeasonFixed':
        for state_element in self.state_elements:
            self._set_measure(measure=measure, state_element=state_element, value=0.)
        return self


class FourierSeason2(_FourierSeason):
    def _setup(self, decay: bool) -> Tuple[List[str], List[Dict]]:
        state_elements, transitions = super()._setup(decay=decay)

        # all fourier components transition into position:
        for se in state_elements:
            transitions.append({'from_element': se, 'to_element': 'position', 'value': 0.})

        # add position. note that it doesn't transition into itself
        state_elements.append('position')
        return state_elements, transitions

    def for_batch(self,
                  num_groups: int,
                  num_timesteps: int,
                  start_datetimes: Optional[np.ndarray] = None):

        for_batch = super().for_batch(num_groups=num_groups, num_timesteps=num_timesteps)

        # determine the delta (integer time accounting for different groups having different start datetimes)
        if start_datetimes is None:
            start_datetimes = np.zeros(num_groups)
        delta = self._dt_helper.make_delta_grid(start_datetimes, num_timesteps)

        # determine season:
        season = delta % self.seasonal_period

        # generate the fourier tensor:
        fourier_tens = fourier_tensor(time=Tensor(season), seasonal_period=self.seasonal_period, K=self.K)

        for state_element in self.state_elements:
            if state_element == 'position':
                continue
            r, c = (int(x) for x in state_element.split(sep=","))
            for_batch._adjust_transition(
                from_element=state_element,
                to_element='position',
                adjustment=split_flat(fourier_tens[:, :, r, c], dim=1)
            )

        return for_batch

    @property
    def dynamic_state_elements(self) -> Sequence[str]:
        return self.state_elements[:-1]

    def add_measure(self, measure: str) -> 'FourierSeason2':
        self._set_measure(measure=measure, state_element='position', value=1.0)
        return self


class TBATS(_FourierSeason):
    """
    This implementation is not complete: (1) does not allow decay, (2) does not offset seasons according to group start
    date.
    """

    def __init__(self,
                 id: str,
                 seasonal_period: Union[int, float],
                 K: Union[int, float],
                 decay: Union[bool, Tuple[float, float]] = False,
                 dt_unit: Optional[str] = None):

        if decay:
            raise NotImplementedError(f"{type(self).__name__} does not yet support decay.")
        if dt_unit:
            raise NotImplementedError(f"{type(self).__name__} does not yet support datetimes.")

        super().__init__(id=id,
                         seasonal_period=seasonal_period,
                         K=K,
                         decay=decay)
        self.measured_state_elements = [se for se in self.state_elements if '*' not in se]

    def _setup(self, decay: bool) -> Tuple[List[str], List[Dict]]:
        if decay:
            raise NotImplementedError

        state_elements = []
        transitions = []
        for j in range(self.K):
            sj = f"s{j}"
            s_star_j = f"s*{j}"
            state_elements.extend([sj, s_star_j])
            transitions.extend([
                {'to_element': sj, 'from_element': sj, 'value': np.cos(self.lam(j))},
                {'to_element': sj, 'from_element': s_star_j, 'value': np.sin(self.lam(j))},
                {'to_element': s_star_j, 'from_element': sj, 'value': -np.sin(self.lam(j))},
                {'to_element': s_star_j, 'from_element': s_star_j, 'value': np.cos(self.lam(j))}
            ])

        return state_elements, transitions

    def lam(self, j: int):
        return 2. * np.pi * j / self.seasonal_period

    def add_measure(self, measure: str) -> 'TBATS':
        for se in self.measured_state_elements:
            self._set_measure(measure=measure, state_element=se, value=1.0)
        return self

    @property
    def dynamic_state_elements(self) -> Sequence[str]:
        return self.state_elements<|MERGE_RESOLUTION|>--- conflicted
+++ resolved
@@ -20,12 +20,8 @@
                  seasonal_period: Union[int, float],
                  K: Union[int, float],
                  decay: Union[bool, Tuple[float, float]] = False,
-<<<<<<< HEAD
                  dt_unit: Optional[str] = None,
                  initial_state: Optional[torch.nn.Module] = None):
-=======
-                 dt_unit: Optional[str] = None):
->>>>>>> f9656f8e
 
         # season structure:
         self.seasonal_period = seasonal_period
@@ -88,12 +84,9 @@
                  K: Union[int, float],
                  fixed: bool = False,
                  decay: Union[bool, Tuple[float, float]] = False,
-<<<<<<< HEAD
                  dt_unit: Optional[str] = None,
                  initial_state: Optional[Module] = None):
-=======
-                 dt_unit: Optional[str] = None):
->>>>>>> f9656f8e
+
         """
         :param id: Unique name for this instance.
         :param seasonal_period: The seasonal period (e.g. 24 for daily season in hourly data, 365.25 for yearly season
@@ -109,11 +102,7 @@
         """
         self.fixed = fixed
         super().__init__(
-<<<<<<< HEAD
             id=id, seasonal_period=seasonal_period, K=K, decay=decay, dt_unit=dt_unit, initial_state=initial_state
-=======
-            id=id, seasonal_period=seasonal_period, K=K, decay=decay, dt_unit=dt_unit
->>>>>>> f9656f8e
         )
 
     def for_batch(self,
