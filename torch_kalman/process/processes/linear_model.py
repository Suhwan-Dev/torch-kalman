--- conflicted
+++ resolved
@@ -64,13 +64,9 @@
     def for_batch(self,
                   num_groups: int,
                   num_timesteps: int,
-                  predictors: Tensor,
-<<<<<<< HEAD
-                  allow_extra_timesteps: bool = False) -> 'LinearModel':
-        
-=======
+                  predictors: Tensor,        
                   allow_extra_timesteps: bool = True) -> 'LinearModel':
->>>>>>> 602e790f
+    
         for_batch = super().for_batch(
             num_groups=num_groups,
             num_timesteps=num_timesteps,
