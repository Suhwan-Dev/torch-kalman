from typing import TypeVar, Optional, Callable, List, Union, Tuple, Sequence
from warnings import warn

import torch
from numpy.core.multiarray import ndarray
from torch import Tensor
from torch.nn import ParameterList
from tqdm import tqdm

from torch_kalman.design import Design
from torch_kalman.design.for_batch import DesignForBatch
from torch_kalman.process import Process
from torch_kalman.state_belief import Gaussian, StateBelief
from torch_kalman.state_belief.over_time import StateBeliefOverTime
from torch_kalman.utils import identity


class KalmanFilter(torch.nn.Module):
    def __init__(self,
                 measures: Sequence[str],
                 processes: Sequence[Process],
                 device: Optional[torch.device] = None):
        super().__init__()
        self.design: Design = None
        self._init_design(measures=measures, processes=processes, device=device)

        # parameters from design:
        self.design_parameters = ParameterList()
        for param in self.design.parameters():
            self.design_parameters.append(param)

        # the distributional family, implemented by property (default gaussian)
        self._family = None

        self.to(device=self.design.device)

    def _init_design(self, *args, **kwargs) -> None:
        self.design = Design(*args, **kwargs)

    @property
    def measure_size(self) -> int:
        return self.design.measure_size

    @property
    def family(self) -> TypeVar('Gaussian'):
        if self._family is None:
            self._family = Gaussian
        return self._family

    def predict_initial_state(self, design_for_batch: DesignForBatch) -> 'Gaussian':
        return self.family(means=design_for_batch.initial_mean,
                           covs=design_for_batch.initial_covariance,
                           # we consider this a one-step-ahead prediction, so last measured one step ago:
                           last_measured=torch.ones(design_for_batch.num_groups, dtype=torch.int))

    def design_for_batch(self,
                         num_groups: int,
                         num_timesteps: int,
                         **kwargs) -> DesignForBatch:
        return self.design.for_batch(num_groups=num_groups, num_timesteps=num_timesteps, **kwargs)

    # noinspection PyShadowingBuiltins
    def forward(self,
                input: Tensor,
                initial_state: Optional[StateBelief] = None,
                progress: Union[tqdm, bool] = False,
                **kwargs) -> StateBeliefOverTime:
        """
        :param input: The multivariate time-series to be fit by the kalman-filter. A Tensor where the first dimension
        represents the groups, the second dimension represents the time-points, and the third dimension represents the
        measures.
        :param initial_state: If a StateBelief, this is used as the prediction for time=0; if None then each process
        generates initial values.
        :param progress: Should progress-bar be generated?
        :param kwargs: Other kwargs that will be passed to the `design_for_batch` method.
        :return: A StateBeliefOverTime consisting of one-step-ahead predictions.
        """

        num_groups, num_timesteps, num_measures = input.shape
        if num_measures != self.measure_size:
            raise ValueError(f"This KalmanFilter has {self.measure_size} measurement-dimensions; but the input shape is "
                             f"{(num_groups, num_timesteps, num_measures)} (last dim should == measure-size).")

        design_for_batch = self.design_for_batch(num_groups=num_groups,
                                                 num_timesteps=num_timesteps,
                                                 **kwargs)

        # initial state of the system:
        if initial_state is None:
            state_prediction = self.predict_initial_state(design_for_batch)
        else:
            state_prediction = initial_state

        progress = progress or identity
        if progress is True:
            progress = tqdm
        iterator = progress(range(num_timesteps))

        # generate one-step-ahead predictions:
        state_predictions = []
        for t in iterator:
            if t > 0:
                # take state-prediction of previous t (now t-1), correct it according to what was actually measured at at t-1
                state_belief = state_prediction.update(obs=input[:, t - 1, :])

                # predict the state for t, from information from t-1
                # F at t-1 is transition *from* t-1 *to* t
                F = design_for_batch.F(t - 1)
                Q = design_for_batch.Q(t - 1)
                state_prediction = state_belief.predict(F=F, Q=Q)

            # compute how state-prediction at t translates into measurement-prediction at t
            H = design_for_batch.H(t)
            R = design_for_batch.R(t)
            state_prediction.compute_measurement(H=H, R=R)

            # append to output:
            state_predictions.append(state_prediction)

        return self.family.concatenate_over_time(state_beliefs=state_predictions, design=self.design)

    def smooth(self, states: StateBeliefOverTime):
        raise NotImplementedError

    def simulate(self,
                 states: Union[StateBeliefOverTime, StateBelief],
                 horizon: int,
                 num_iter: int,
                 progress: bool = False,
                 from_times: Sequence[int] = None,
                 state_to_measured: Optional[Callable] = None,
<<<<<<< HEAD
                 white_noise: Optional[Tuple[Tensor, Tensor]] = None,
=======
>>>>>>> 2d33c3b0
                 ntry_diag_incr: int = 1000,
                 **kwargs) -> List[Tensor]:

        assert horizon > 0

        # forecast-from time:
<<<<<<< HEAD
        if from_times is None:
=======
        if from_datetimes is None:
>>>>>>> 2d33c3b0
            if isinstance(states, StateBelief):
                initial_state = states
            else:
                # a StateBeliefOverTime was passed, but no from_datetimes, so just pick the last one
<<<<<<< HEAD
                initial_state = states.last_prediction()
=======
                initial_state = states.last_prediction
>>>>>>> 2d33c3b0
        else:
            # from_datetimes will be used to pick the slice
            initial_state = states.get_state_belief(from_times)

        initial_state = initial_state.__class__(means=initial_state.means.repeat((num_iter, 1)),
                                                covs=initial_state.covs.repeat((num_iter, 1, 1)),
                                                last_measured=initial_state.last_measured.repeat(num_iter))

        design_for_batch = self.design_for_batch(num_groups=initial_state.num_groups,
                                                 num_timesteps=horizon,
                                                 **kwargs)

        process_wn, measure_wn = white_noise
        trajectories = initial_state.simulate_state_trajectories(design_for_batch=design_for_batch,
                                                                 progress=progress,
<<<<<<< HEAD
                                                                 ntry_diag_incr=ntry_diag_incr,
                                                                 eps=process_wn)
=======
                                                                 ntry_diag_incr=ntry_diag_incr)

>>>>>>> 2d33c3b0
        if state_to_measured is None:
            sim = trajectories.measurement_distribution.deterministic_sample(eps=measure_wn)
        else:
            sim = state_to_measured(trajectories)

        return torch.chunk(sim, num_iter)

    def forecast(self,
                 states: Union[StateBeliefOverTime, StateBelief],
                 horizon: int,
                 from_times: Optional[Sequence[int]] = None,
                 progress: bool = False,
                 **kwargs) -> StateBeliefOverTime:

        assert horizon > 0

        # forecast-from time:
<<<<<<< HEAD
        if from_times is None:
=======
        if from_datetimes is None:
>>>>>>> 2d33c3b0
            if isinstance(states, StateBelief):
                state_prediction = states
            else:
                # a StateBeliefOverTime was passed, but no from_datetimes, so just pick the last one
<<<<<<< HEAD
                state_prediction = states.last_prediction()
=======
                state_prediction = states.last_prediction
>>>>>>> 2d33c3b0
        else:
            # from_datetimes will be used to pick the slice
            state_prediction = states.get_state_belief(from_times)

        design_for_batch = self.design_for_batch(num_groups=state_prediction.num_groups,
                                                 num_timesteps=horizon,
                                                 **kwargs)

        progress = progress or identity
        if progress is True:
            progress = tqdm
        iterator = progress(range(design_for_batch.num_timesteps))

        forecasts = []
        for t in iterator:
            if t > 0:
                # predict the state for t, from information from t-1
                # F at t-1 is transition *from* t-1 *to* t
                F = design_for_batch.F(t - 1)
                Q = design_for_batch.Q(t - 1)
                state_prediction = state_prediction.predict(F=F, Q=Q)

            # compute how state-prediction at t translates into measurement-prediction at t
            H = design_for_batch.H(t)
            R = design_for_batch.R(t)
            state_prediction.compute_measurement(H=H, R=R)

            # append to output:
            forecasts.append(state_prediction)

        return self.family.concatenate_over_time(state_beliefs=forecasts, design=self.design)<|MERGE_RESOLUTION|>--- conflicted
+++ resolved
@@ -2,7 +2,7 @@
 from warnings import warn
 
 import torch
-from numpy.core.multiarray import ndarray
+from numpy import ndarray
 from torch import Tensor
 from torch.nn import ParameterList
 from tqdm import tqdm
@@ -129,32 +129,21 @@
                  progress: bool = False,
                  from_times: Sequence[int] = None,
                  state_to_measured: Optional[Callable] = None,
-<<<<<<< HEAD
                  white_noise: Optional[Tuple[Tensor, Tensor]] = None,
-=======
->>>>>>> 2d33c3b0
                  ntry_diag_incr: int = 1000,
                  **kwargs) -> List[Tensor]:
 
         assert horizon > 0
 
         # forecast-from time:
-<<<<<<< HEAD
         if from_times is None:
-=======
-        if from_datetimes is None:
->>>>>>> 2d33c3b0
             if isinstance(states, StateBelief):
                 initial_state = states
             else:
-                # a StateBeliefOverTime was passed, but no from_datetimes, so just pick the last one
-<<<<<<< HEAD
+                # a StateBeliefOverTime was passed, but no from_times, so just pick the last one
                 initial_state = states.last_prediction()
-=======
-                initial_state = states.last_prediction
->>>>>>> 2d33c3b0
-        else:
-            # from_datetimes will be used to pick the slice
+        else:
+            # from_times will be used to pick the slice
             initial_state = states.get_state_belief(from_times)
 
         initial_state = initial_state.__class__(means=initial_state.means.repeat((num_iter, 1)),
@@ -168,13 +157,8 @@
         process_wn, measure_wn = white_noise
         trajectories = initial_state.simulate_state_trajectories(design_for_batch=design_for_batch,
                                                                  progress=progress,
-<<<<<<< HEAD
                                                                  ntry_diag_incr=ntry_diag_incr,
                                                                  eps=process_wn)
-=======
-                                                                 ntry_diag_incr=ntry_diag_incr)
-
->>>>>>> 2d33c3b0
         if state_to_measured is None:
             sim = trajectories.measurement_distribution.deterministic_sample(eps=measure_wn)
         else:
@@ -192,22 +176,14 @@
         assert horizon > 0
 
         # forecast-from time:
-<<<<<<< HEAD
         if from_times is None:
-=======
-        if from_datetimes is None:
->>>>>>> 2d33c3b0
             if isinstance(states, StateBelief):
                 state_prediction = states
             else:
-                # a StateBeliefOverTime was passed, but no from_datetimes, so just pick the last one
-<<<<<<< HEAD
+                # a StateBeliefOverTime was passed, but no from_times, so just pick the last one
                 state_prediction = states.last_prediction()
-=======
-                state_prediction = states.last_prediction
->>>>>>> 2d33c3b0
-        else:
-            # from_datetimes will be used to pick the slice
+        else:
+            # from_times will be used to pick the slice
             state_prediction = states.get_state_belief(from_times)
 
         design_for_batch = self.design_for_batch(num_groups=state_prediction.num_groups,
