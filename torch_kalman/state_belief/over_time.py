from collections import defaultdict
from typing import Sequence, Dict, Tuple, Union, Optional
from warnings import warn

import torch

from torch import Tensor

from torch_kalman.design import Design
from torch_kalman.state_belief import StateBelief

Selector = Union[Sequence[int], slice]


class StateBeliefOverTime:
    def __init__(self, state_beliefs: Sequence['StateBelief'], design: Design):
        """
        Belief in the state of the system over a range of times, for a batch of time-serieses.
        """
        self.state_beliefs = state_beliefs
        self.design = design
        self.family = self.state_beliefs[0].__class__
        self.num_groups = self.state_beliefs[0].num_groups

        # the last idx where any updates/predicts occurred:
        self._last_update = None
        self._last_prediction = None
        self.last_predict_idx = -torch.ones(self.num_groups, dtype=torch.int)
        self.last_update_idx = -torch.ones(self.num_groups, dtype=torch.int)
        for t, state_belief in enumerate(state_beliefs):
            self.last_predict_idx[state_belief.last_measured == 1] = t
            self.last_update_idx[state_belief.last_measured == 0] = t

        self._means = None
        self._covs = None
        self._last_measured = None
        self._H = None
        self._R = None
<<<<<<< HEAD
        self._prediction_uncertainty = None
        self._predictions = None
=======
        self._predictions = None
        self._prediction_uncertainty = None
>>>>>>> 1e276e7c

    def _means_covs(self) -> None:
        means, covs = zip(*[(state_belief.means, state_belief.covs) for state_belief in self.state_beliefs])
        self._means = torch.stack(means, 1)
        self._covs = torch.stack(covs, 1)

    @property
    def means(self) -> Tensor:
        if self._means is None:
            self._means_covs()
        return self._means

    @property
    def covs(self) -> Tensor:
        if self._covs is None:
            self._means_covs()
        return self._covs

    def components(self) -> Dict[Tuple[str, str, str], Tuple[Tensor, Tensor]]:
        states_per_measure = defaultdict(list)
        for state_belief in self.state_beliefs:
            for m, measure in enumerate(self.design.measures):
                H = state_belief.H[:, m, :].data
                m = H * state_belief.means.data
                std = H * torch.diagonal(state_belief.covs.data, dim1=-2, dim2=-1).sqrt()
                states_per_measure[measure].append((m, std))

        out = {}
        for measure, means_and_stds in states_per_measure.items():
            means, stds = zip(*means_and_stds)
            means = torch.stack(means).permute(1, 0, 2)
            stds = torch.stack(stds).permute(1, 0, 2)
            for s, (process_name, state_element) in enumerate(self.design.all_state_elements()):
                if ~torch.isclose(means[:, :, s].abs().max(), torch.zeros(1)):
                    out[(measure, process_name, state_element)] = (means[:, :, s], stds[:, :, s])
        return out

    def last_update(self) -> StateBelief:
        no_updates = self.last_update_idx < 0
        if no_updates.any():
            raise ValueError(f"The following groups have never been updated:\n{no_updates.nonzero().squeeze().tolist()}")
        means_covs = ((self.means[g, t, :], self.covs[g, t, :, :]) for g, t in enumerate(self.last_update_idx))
        means, covs = zip(*means_covs)
        return self.family(means=torch.stack(means), covs=torch.stack(covs))

    def last_prediction(self) -> StateBelief:
        no_predicts = self.last_predict_idx < 0
        if no_predicts.any():
            raise ValueError(f"The following groups have never been predicted:"
                             f"\n{no_predicts.nonzero().squeeze().tolist()}")
        means_covs = ((self.means[g, t, :], self.covs[g, t, :, :]) for g, t in enumerate(self.last_predict_idx))
        means, covs = zip(*means_covs)
        return self.family(means=torch.stack(means), covs=torch.stack(covs))

    def state_belief_for_time(self, times: Sequence[int]) -> StateBelief:
        means_covs = ((self.means[g, t, :], self.covs[g, t, :, :]) for g, t in enumerate(times))
        means, covs = zip(*means_covs)
        return self.family(means=torch.stack(means), covs=torch.stack(covs))

    def _which_valid_key(self, is_nan: Tensor) -> Tuple[int]:
        num_multi_dims = sum(x > 1 for x in is_nan.shape)
        if num_multi_dims > 1:
            raise ValueError("Expected `tensor` to be 1D (or have only one non-singleton dimension.")
        is_valid = ~is_nan
        return tuple(is_valid.nonzero().squeeze(-1).tolist())

    def log_prob(self, obs: Tensor, **kwargs) -> Tensor:
        if obs.grad_fn is not None:
            warn("`obs` has a grad_fn, nans may propagate to gradient")

        num_groups, num_times, num_dist_dims = obs.shape

        # group into chunks for log-prob evaluation. the way indexing works makes this tricky, and slow if we just create a
        # separate group X measure index for each separate time-slice. two shortcuts are used to mitigate this:
        # (1) the first N time-slices that are nan-free will all be evaluated as a chunk
        # (2) subsequent nan-free slices use `slice` notation instead of having to iterate through each group, checking
        #     which measures were nan
        # For all other time-points, we need a separate (group-indices, time-index, measure-indices) tuple.

        times_without_nan = list()
        last_nonan_t = -1
        lp_groups = defaultdict(list)
        for t in range(num_times):
            if torch.isnan(obs[:, t]).all():
                # no log-prob needed
                continue

            if not torch.isnan(obs[:, t]).any():
                # will be updated as block:
                if last_nonan_t == (t - 1):
                    last_nonan_t += 1
                else:
                    times_without_nan.append(t)
                continue

            for g in range(num_groups):
                is_nan = torch.isnan(obs[g, t])
                if is_nan.all():
                    # no log-prob needed
                    continue
                measure_idx = self._which_valid_key(is_nan)
                lp_groups[(t, measure_idx)].append(g)

        lp_groups = [(gidx, t, midx) for (t, midx), gidx in lp_groups.items()]

        # shortcuts:
        if last_nonan_t >= 0:
            gtm = slice(None), slice(last_nonan_t + 1), slice(None)
            lp_groups.append(gtm)
        if len(times_without_nan):
            gtm = slice(None), times_without_nan, slice(None)
            lp_groups.append(gtm)

        # compute log-probs by dims available:
        out = torch.zeros((num_groups, num_times))
        for group_idx, time_idx, measure_idx in lp_groups:
            if isinstance(time_idx, int):
                # assignment is dimensionless in time; needed b/c group isn't a slice
                lp = self._log_prob_with_subsetting(obs, group_idx=group_idx, time_idx=(time_idx,), measure_idx=measure_idx,
                                                    **kwargs)
                out[group_idx, time_idx] = lp.squeeze(-1)
            else:
                # time has dimension, but group is a slice so it's OK
                out[group_idx, time_idx] = \
                    self._log_prob_with_subsetting(obs, group_idx=group_idx, time_idx=time_idx, measure_idx=measure_idx,
                                                   **kwargs)

        return out

    def _log_prob_with_subsetting(self,
                                  obs: Tensor,
                                  group_idx: Selector,
                                  time_idx: Selector,
                                  measure_idx: Selector,
                                  **kwargs) -> Tensor:
        raise NotImplementedError

    @staticmethod
    def _check_lp_sub_input(group_idx: Selector, time_idx: Selector):
        if isinstance(group_idx, Sequence) and isinstance(time_idx, Sequence):
            if len(group_idx) > 1 and len(time_idx) > 1:
                warn("Both `group_idx` and `time_idx` are indices (i.e. neither is an int or a slice). This is rarely the "
                     "expected input.")

    def sample_measurements(self, eps: Optional[Tensor] = None):
        raise NotImplementedError

    @property
    def H(self) -> Tensor:
        if self._H is None:
            self._H = torch.stack([sb.H for sb in self.state_beliefs], 1)
        return self._H

    @property
    def R(self) -> Tensor:
        if self._R is None:
            self._R = torch.stack([sb.R for sb in self.state_beliefs], 1)
        return self._R

    @property
    def predictions(self) -> Tensor:
        if self._predictions is None:
            self._predictions = self.H.matmul(self.means.unsqueeze(3)).squeeze(3)
        return self._predictions

    @property
<<<<<<< HEAD
    def distribution(self) -> TypeVar('KalmanFilterDistributionMixin'):
        return self.family.distribution

    @property
    def H(self) -> Tensor:
        if self._H is None:
            self._H = torch.stack([sb.H for sb in self.state_beliefs], 1)
        return self._H

    @property
    def R(self) -> Tensor:
        if self._R is None:
            self._R = torch.stack([sb.R for sb in self.state_beliefs], 1)
        return self._R

    @property
    def predictions(self) -> Tensor:
        if self._predictions is None:
            self._predictions = self.H.matmul(self.means.unsqueeze(3)).squeeze(3)
        return self._predictions

    @property
=======
>>>>>>> 1e276e7c
    def prediction_uncertainty(self) -> Tensor:
        if self._prediction_uncertainty is None:
            Ht = self.H.permute(0, 1, 3, 2)
            self._prediction_uncertainty = self.H.matmul(self.covs).matmul(Ht) + self.R
        return self._prediction_uncertainty<|MERGE_RESOLUTION|>--- conflicted
+++ resolved
@@ -36,13 +36,8 @@
         self._last_measured = None
         self._H = None
         self._R = None
-<<<<<<< HEAD
-        self._prediction_uncertainty = None
-        self._predictions = None
-=======
         self._predictions = None
         self._prediction_uncertainty = None
->>>>>>> 1e276e7c
 
     def _means_covs(self) -> None:
         means, covs = zip(*[(state_belief.means, state_belief.covs) for state_belief in self.state_beliefs])
@@ -207,33 +202,7 @@
         if self._predictions is None:
             self._predictions = self.H.matmul(self.means.unsqueeze(3)).squeeze(3)
         return self._predictions
-
-    @property
-<<<<<<< HEAD
-    def distribution(self) -> TypeVar('KalmanFilterDistributionMixin'):
-        return self.family.distribution
-
-    @property
-    def H(self) -> Tensor:
-        if self._H is None:
-            self._H = torch.stack([sb.H for sb in self.state_beliefs], 1)
-        return self._H
-
-    @property
-    def R(self) -> Tensor:
-        if self._R is None:
-            self._R = torch.stack([sb.R for sb in self.state_beliefs], 1)
-        return self._R
-
-    @property
-    def predictions(self) -> Tensor:
-        if self._predictions is None:
-            self._predictions = self.H.matmul(self.means.unsqueeze(3)).squeeze(3)
-        return self._predictions
-
-    @property
-=======
->>>>>>> 1e276e7c
+        
     def prediction_uncertainty(self) -> Tensor:
         if self._prediction_uncertainty is None:
             Ht = self.H.permute(0, 1, 3, 2)
